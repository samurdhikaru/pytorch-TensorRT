from __future__ import annotations

import logging
from typing import Any, List, Optional, Sequence, Set, Tuple, Union

import torch
import torch_tensorrt
from torch.export import ExportedProgram
from torch_tensorrt._Device import Device
from torch_tensorrt._enums import (  # TODO: Should probabably be the TRT EngineCapability Enum
    EngineCapability,
)
from torch_tensorrt._Input import Input
from torch_tensorrt.dynamo import CompilationSettings, partitioning
from torch_tensorrt.dynamo._defaults import (
    DEBUG,
    DEVICE,
    ENABLE_EXPERIMENTAL_DECOMPOSITIONS,
    MAX_AUX_STREAMS,
    MIN_BLOCK_SIZE,
    OPTIMIZATION_LEVEL,
    PASS_THROUGH_BUILD_FAILURES,
    PRECISION,
    REQUIRE_FULL_COMPILATION,
    TRUNCATE_LONG_AND_DOUBLE,
    USE_FAST_PARTITIONER,
    USE_PYTHON_RUNTIME,
    VERSION_COMPATIBLE,
    WORKSPACE_SIZE,
)
from torch_tensorrt.dynamo.conversion import (
    convert_module,
    repair_long_or_double_inputs,
)
from torch_tensorrt.dynamo.lowering import apply_lowering_passes
from torch_tensorrt.dynamo.utils import (
    get_torch_inputs,
    set_log_level,
    to_torch_device,
    to_torch_tensorrt_device,
)

logger = logging.getLogger(__name__)


def compile(
    exported_program: ExportedProgram,
    inputs: Any,
    *,
    device: Optional[Union[Device, torch.device, str]] = DEVICE,
    disable_tf32: bool = False,
    sparse_weights: bool = False,
    enabled_precisions: Set[torch.dtype] | Tuple[torch.dtype] = (torch.float32,),
    refit: bool = False,
    debug: bool = DEBUG,
    capability: EngineCapability = EngineCapability.default,
    num_avg_timing_iters: int = 1,
    workspace_size: int = WORKSPACE_SIZE,
    dla_sram_size: int = 1048576,
    dla_local_dram_size: int = 1073741824,
    dla_global_dram_size: int = 536870912,
    calibrator: object = None,
    truncate_long_and_double: bool = TRUNCATE_LONG_AND_DOUBLE,
    require_full_compilation: bool = REQUIRE_FULL_COMPILATION,
    min_block_size: int = MIN_BLOCK_SIZE,
    torch_executed_ops: Optional[List[str]] = None,
    torch_executed_modules: Optional[List[str]] = None,
    pass_through_build_failures: bool = PASS_THROUGH_BUILD_FAILURES,
    max_aux_streams: Optional[int] = MAX_AUX_STREAMS,
    version_compatible: bool = VERSION_COMPATIBLE,
    optimization_level: Optional[int] = OPTIMIZATION_LEVEL,
    use_python_runtime: bool = USE_PYTHON_RUNTIME,
    use_fast_partitioner: bool = USE_FAST_PARTITIONER,
    enable_experimental_decompositions: bool = ENABLE_EXPERIMENTAL_DECOMPOSITIONS,
    **kwargs: Any,
) -> torch.fx.GraphModule:
    if debug:
        set_log_level(logger.parent, logging.DEBUG)

    # Apply lowering on the graph module
    torch_inputs = get_torch_inputs(inputs, device)
    gm = apply_lowering_passes(gm, torch_inputs)

    enabled_precisions = set(enabled_precisions)

    logger.warning(
        "The Dynamo backend only supports the following arguments: "
        "{enabled_precisions, debug, workspace_size, min_block_size, "
        "max_aux_streams, version_compatible, optimization_level, "
        "torch_executed_ops, pass_through_build_failures, "
        "use_fast_partitioner, enable_experimental_decompositions, "
        "require_full_compilation}"
    )

<<<<<<< HEAD
    gm = exported_program.module()
    gm = apply_lowering_passes(gm, inputs)
    logger.debug("Post export graph: " + str(gm.graph))

    if not isinstance(inputs, collections.abc.Sequence):
        inputs = [inputs]

=======
>>>>>>> 65712528
    device = to_torch_tensorrt_device(device)

    if (
        torch.float16 in enabled_precisions
        or torch_tensorrt.dtype.half in enabled_precisions
    ):
        precision = torch.float16
    elif (
        torch.float32 in enabled_precisions
        or torch_tensorrt.dtype.float in enabled_precisions
    ):
        precision = torch.float32
    elif len(enabled_precisions) == 0:
        logger.info(f"No precision specified, defaulting to {PRECISION}")
        precision = PRECISION
    else:
        raise ValueError(
            f"Precision {enabled_precisions} not supported in the Dynamo Path"
        )

    compilation_options = {
        "precision": precision,
        "debug": debug,
        "device": device,
        "workspace_size": workspace_size,
        "min_block_size": min_block_size,
        "torch_executed_ops": torch_executed_ops
        if torch_executed_ops is not None
        else [],
        "pass_through_build_failures": pass_through_build_failures,
        "max_aux_streams": max_aux_streams,
        "version_compatible": version_compatible,
        "optimization_level": optimization_level,
        "use_python_runtime": use_python_runtime,
        "truncate_long_and_double": truncate_long_and_double,
        "use_fast_partitioner": use_fast_partitioner,
        "enable_experimental_decompositions": enable_experimental_decompositions,
        "require_full_compilation": require_full_compilation,
    }

    settings = CompilationSettings(**compilation_options)
    logger.info("Compilation Settings: %s\n", settings)
<<<<<<< HEAD
    trt_gm = compile_module(gm, torch_inputs, settings)

    return trt_gm
=======
    return compile_module(gm, inputs, settings)
>>>>>>> 65712528


def compile_module(
    gm: torch.fx.GraphModule,
    sample_inputs: Sequence[Input],
    settings: CompilationSettings = CompilationSettings(),
) -> torch.fx.GraphModule:
    """Compile a traced FX module

    Includes: Partitioning + Conversion Phases

    Args:
        module: FX GraphModule to convert
        inputs: Inputs to the module
        settings: Compilation settings
    Returns:
        Compiled FX GraphModule
    """

    # Check the number of supported operations in the graph
    num_supported_ops, total_ops = partitioning.get_graph_converter_support(
        gm, settings.debug, settings.torch_executed_ops
    )

    # If the number of supported operations is 0 or less than the block size, skip the subgraph
    # TODO: Add condition to second expression below when require_full_compilation is added
    if num_supported_ops == 0 or (num_supported_ops < settings.min_block_size):
        logger.warning(
            f"{num_supported_ops} supported operations detected in subgraph containing {total_ops} computational nodes. "
            f"Skipping this subgraph, since min_block_size was detected to be {settings.min_block_size}"
        )
        return gm
    else:
        logger.debug(
            f"Detected support for {num_supported_ops} operators out of {total_ops} in subgraph."
        )

    # Partition module into components that can be TRT-accelerated
    fast_partitioner_failed = False

    # If specified, try using the fast partitioner and fall back to the global one on failure
    if settings.use_fast_partitioner:
        try:
            partitioned_module = partitioning.fast_partition(
                gm,
                verbose=settings.debug,
                min_block_size=settings.min_block_size,
                torch_executed_ops=settings.torch_executed_ops,
            )
        except torch.fx.passes.splitter_base.FxNetSplitterInternalError:
            logger.error(
                "Partitioning failed on the subgraph with fast partition. See trace above. "
                + "Retrying with global partition.",
                exc_info=True,
            )

            fast_partitioner_failed = True
            settings.use_fast_partitioner = False

    if not settings.use_fast_partitioner:
        partitioned_module = partitioning.global_partition(
            gm,
            verbose=settings.debug,
            min_block_size=settings.min_block_size,
            torch_executed_ops=settings.torch_executed_ops,
        )

    # Store TRT replicas of Torch subgraphs
    trt_modules = {}
    # Iterate over all components that can be accelerated
    # Generate the corresponding TRT Module for those
    for name, _ in partitioned_module.named_children():
        submodule = getattr(partitioned_module, name)
<<<<<<< HEAD
        logger.debug(
            "Submodule name: " + str(name) + " Graph: \n" + str(submodule.graph)
        )

        # Criteria for a module to be convertible to TRT
        if settings.use_fast_partitioner and "_run_on_acc" not in name:
            continue

        # Get example submodule inputs
=======

        # Get the submodule inputs for min, opt, max shapes of the graph inputs
>>>>>>> 65712528
        submodule_inputs = partitioning.get_submod_inputs(
            partitioned_module,
            submodule,
            sample_inputs,
            to_torch_device(settings.device),
        )

        logger.debug(
            "Submodule name: %s\n Input shapes: %s\n %s",
            str(name),
            [input.shape for input in submodule_inputs],
            str(submodule.graph),
        )

        assert submodule_inputs is not None
        # Handle long/double inputs if requested by the user
        if settings.truncate_long_and_double:
            submodule_inputs = repair_long_or_double_inputs(
                partitioned_module,
                submodule,
                submodule_inputs,
                to_torch_device(settings.device),
                name,
            )

        # Create TRT engines from submodule
        trt_module = convert_module(
            submodule,
            submodule_inputs,
            settings=settings,
            name=name,
        )

        trt_modules[name] = trt_module

    # Replace all FX Modules with TRT Modules
    for name, trt_module in trt_modules.items():
        setattr(partitioned_module, name, trt_module)

    # Reset settings object to user specification after fallback to global partitioning mode
    if fast_partitioner_failed:
        settings.use_fast_partitioner = True

    return partitioned_module<|MERGE_RESOLUTION|>--- conflicted
+++ resolved
@@ -1,5 +1,6 @@
 from __future__ import annotations
 
+import collections.abc
 import logging
 from typing import Any, List, Optional, Sequence, Set, Tuple, Union
 
@@ -77,32 +78,19 @@
     if debug:
         set_log_level(logger.parent, logging.DEBUG)
 
+    if not isinstance(inputs, collections.abc.Sequence):
+        inputs = [inputs]
+    device = to_torch_tensorrt_device(device)
+
+    gm = exported_program.module()
+    logger.debug("Input graph: " + str(gm.graph))
+
     # Apply lowering on the graph module
     torch_inputs = get_torch_inputs(inputs, device)
     gm = apply_lowering_passes(gm, torch_inputs)
+    logger.debug("Lowered Input graph: " + str(gm.graph))
 
     enabled_precisions = set(enabled_precisions)
-
-    logger.warning(
-        "The Dynamo backend only supports the following arguments: "
-        "{enabled_precisions, debug, workspace_size, min_block_size, "
-        "max_aux_streams, version_compatible, optimization_level, "
-        "torch_executed_ops, pass_through_build_failures, "
-        "use_fast_partitioner, enable_experimental_decompositions, "
-        "require_full_compilation}"
-    )
-
-<<<<<<< HEAD
-    gm = exported_program.module()
-    gm = apply_lowering_passes(gm, inputs)
-    logger.debug("Post export graph: " + str(gm.graph))
-
-    if not isinstance(inputs, collections.abc.Sequence):
-        inputs = [inputs]
-
-=======
->>>>>>> 65712528
-    device = to_torch_tensorrt_device(device)
 
     if (
         torch.float16 in enabled_precisions
@@ -144,13 +132,7 @@
 
     settings = CompilationSettings(**compilation_options)
     logger.info("Compilation Settings: %s\n", settings)
-<<<<<<< HEAD
-    trt_gm = compile_module(gm, torch_inputs, settings)
-
-    return trt_gm
-=======
     return compile_module(gm, inputs, settings)
->>>>>>> 65712528
 
 
 def compile_module(
@@ -224,20 +206,11 @@
     # Generate the corresponding TRT Module for those
     for name, _ in partitioned_module.named_children():
         submodule = getattr(partitioned_module, name)
-<<<<<<< HEAD
-        logger.debug(
-            "Submodule name: " + str(name) + " Graph: \n" + str(submodule.graph)
-        )
-
         # Criteria for a module to be convertible to TRT
         if settings.use_fast_partitioner and "_run_on_acc" not in name:
             continue
 
-        # Get example submodule inputs
-=======
-
         # Get the submodule inputs for min, opt, max shapes of the graph inputs
->>>>>>> 65712528
         submodule_inputs = partitioning.get_submod_inputs(
             partitioned_module,
             submodule,
