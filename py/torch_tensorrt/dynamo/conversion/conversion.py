from __future__ import annotations

import io
<<<<<<< HEAD
from torch_tensorrt.dynamo.runtime import PythonTorchTRTModule
=======
from typing import Sequence

import torch
from torch_tensorrt._Input import Input
>>>>>>> 91fcea49
from torch_tensorrt.dynamo import CompilationSettings
from torch_tensorrt.dynamo.conversion import TRTInterpreter
from torch_tensorrt.dynamo.runtime import PythonTorchTensorRTModule, TorchTensorRTModule

import tensorrt as trt


def convert_module(
    module: torch.fx.GraphModule,
    inputs: Sequence[torch.Tensor],
    settings: CompilationSettings = CompilationSettings(),
    name: str = "",
) -> PythonTorchTensorRTModule | TorchTensorRTModule:
    """Convert an FX module to a TRT module
    Args:
        module: FX GraphModule to convert
        inputs: Sequence of Tensors representing inputs to the module
        settings: Compilation settings
        name: TRT engine name
    Returns:
        _PythonTorchTensorRTModule or TorchTensorRTModule
    """
    # Specify module output data types to ensure TRT output types agree with
    # that of the equivalent Torch module
    module_outputs = module(*inputs)

    if not isinstance(module_outputs, (list, tuple)):
        module_outputs = [module_outputs]

    output_dtypes = [output.dtype for output in module_outputs]
    interpreter = TRTInterpreter(
        module,
        Input.from_tensors(inputs, disable_memory_format_check=True),
        logger_level=(trt.Logger.VERBOSE if settings.debug else trt.Logger.WARNING),
        output_dtypes=output_dtypes,
    )
    interpreter_result = interpreter.run(
        workspace_size=settings.workspace_size,
        precision=settings.precision,
        profiling_verbosity=(
            trt.ProfilingVerbosity.VERBOSE
            if settings.debug
            else trt.ProfilingVerbosity.LAYER_NAMES_ONLY
        ),
        max_aux_streams=settings.max_aux_streams,
        version_compatible=settings.version_compatible,
        optimization_level=settings.optimization_level,
    )
    return interpreter_result
    
    if settings.use_python_runtime:
<<<<<<< HEAD
        return PythonTorchTRTModule(
=======
        return PythonTorchTensorRTModule(
>>>>>>> 91fcea49
            engine=interpreter_result.engine,
            input_names=list(interpreter_result.input_names),
            output_names=list(interpreter_result.output_names),
        )

    else:
        from torch_tensorrt.dynamo.runtime import TorchTensorRTModule

        with io.BytesIO() as engine_bytes:
            engine_bytes.write(interpreter_result.engine.serialize())
            engine_str = engine_bytes.getvalue()
        return TorchTensorRTModule(
            serialized_engine=engine_str,
            name=name,
            input_binding_names=list(interpreter_result.input_names),
            output_binding_names=list(interpreter_result.output_names),
        )<|MERGE_RESOLUTION|>--- conflicted
+++ resolved
@@ -1,19 +1,14 @@
 from __future__ import annotations
 
 import io
-<<<<<<< HEAD
-from torch_tensorrt.dynamo.runtime import PythonTorchTRTModule
-=======
 from typing import Sequence
 
+import tensorrt as trt
 import torch
 from torch_tensorrt._Input import Input
->>>>>>> 91fcea49
 from torch_tensorrt.dynamo import CompilationSettings
 from torch_tensorrt.dynamo.conversion import TRTInterpreter
 from torch_tensorrt.dynamo.runtime import PythonTorchTensorRTModule, TorchTensorRTModule
-
-import tensorrt as trt
 
 
 def convert_module(
@@ -58,13 +53,9 @@
         optimization_level=settings.optimization_level,
     )
     return interpreter_result
-    
+
     if settings.use_python_runtime:
-<<<<<<< HEAD
-        return PythonTorchTRTModule(
-=======
         return PythonTorchTensorRTModule(
->>>>>>> 91fcea49
             engine=interpreter_result.engine,
             input_names=list(interpreter_result.input_names),
             output_names=list(interpreter_result.output_names),
