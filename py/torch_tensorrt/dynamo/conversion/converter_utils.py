--- conflicted
+++ resolved
@@ -4,12 +4,9 @@
 from typing import Any, Callable, Dict, List, Optional, Sequence, Tuple, Union, overload
 
 import numpy as np
+import tensorrt as trt
 import torch
-<<<<<<< HEAD
-=======
 import torch_tensorrt.dynamo.conversion.impl as impl
-from torch import SymBool, SymFloat, SymInt
->>>>>>> 2a4c37bc
 from torch.fx.node import Argument, Target
 from torch_tensorrt import _enums
 from torch_tensorrt.dynamo._SourceIR import SourceIR
@@ -20,8 +17,6 @@
 )
 from torch_tensorrt.fx.converters.converter_utils import get_axes_for_reduce_op
 from torch_tensorrt.fx.types import TRTDataType, TRTTensor
-
-import tensorrt as trt
 
 _LOGGER: logging.Logger = logging.getLogger(__name__)
 
