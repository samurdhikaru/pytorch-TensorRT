from __future__ import annotations

import logging
from functools import partial
from typing import Any, Callable, Sequence

import torch
import torch._dynamo as td
from torch._functorch.aot_autograd import aot_module_simplified, make_boxed_compiler
from torch_tensorrt.dynamo import CompilationSettings
<<<<<<< HEAD
from torch_tensorrt.dynamo.lowering._decompositions import (
    get_decompositions,
)
from torch_tensorrt.dynamo.lowering._pre_aot_lowering import (
    pre_aot_substitutions,
)
from torch_tensorrt.dynamo.lowering._partition import (
    partition,
    get_submod_inputs,
)
from torch_tensorrt._Device import Device
from torch_tensorrt.dynamo.utils import parse_dynamo_kwargs
from torch_tensorrt.dynamo.conversion import (
    convert_module,
    repair_long_or_double_inputs,
)
from torch_tensorrt.dynamo.runtime import TorchTensorRTModule

from torch._functorch.aot_autograd import aot_module_simplified, make_boxed_compiler

=======
from torch_tensorrt.dynamo.compile import compile_module
from torch_tensorrt.dynamo.lowering._decompositions import get_decompositions
from torch_tensorrt.dynamo.lowering._pre_aot_lowering import pre_aot_substitutions
from torch_tensorrt.dynamo.utils import parse_dynamo_kwargs
>>>>>>> 91fcea49

logger = logging.getLogger(__name__)


@td.register_backend(name="torch_tensorrt")  # type: ignore[misc]
def torch_tensorrt_backend(
    gm: torch.fx.GraphModule, sample_inputs: Sequence[torch.Tensor], **kwargs: Any
) -> torch.nn.Module:
    # Set log level at the top of compilation (torch_tensorrt.dynamo)
    if (
        (
            "options" in kwargs
            and "debug" in kwargs["options"]
            and kwargs["options"]["debug"]
        )
        or ("debug" in kwargs and kwargs["debug"])
    ) and logger.parent:
        logger.parent.setLevel(logging.DEBUG)

    DEFAULT_BACKEND = aot_torch_tensorrt_aten_backend

    compiled_mod: torch.nn.Module = DEFAULT_BACKEND(gm, sample_inputs, **kwargs)
    return compiled_mod


@td.register_backend(name="aot_torch_tensorrt_aten")  # type: ignore[misc]
def aot_torch_tensorrt_aten_backend(
    gm: torch.fx.GraphModule, sample_inputs: Sequence[torch.Tensor], **kwargs: Any
) -> torch.nn.Module:
    settings = parse_dynamo_kwargs(kwargs)

    custom_backend = partial(
        _pretraced_backend,
        settings=settings,
    )

    # Perform Pre-AOT Lowering for Module-Level Replacement
    gm = pre_aot_substitutions(gm)

    # Invoke AOTAutograd to translate operators to aten
    return aot_module_simplified(
        gm,
        sample_inputs,
        fw_compiler=make_boxed_compiler(custom_backend),
        decompositions=get_decompositions(settings.enable_experimental_decompositions),
    )


def _pretraced_backend(
    gm: torch.fx.GraphModule,
    sample_inputs: Sequence[torch.Tensor],
    settings: CompilationSettings = CompilationSettings(),
) -> torch.fx.GraphModule | Callable[..., Any]:
    """Helper function to manage translation of traced FX module to TRT engines

    Args:
        module: FX GraphModule to convert
        inputs: Inputs to the module
        settings: Compilation settings
    Returns:
        Compiled FX GraphModule
    """
    try:
        logger.debug("Post-AOT Autograd graph:\n" + str(gm.graph))

        trt_compiled = compile_module(
            gm,
            sample_inputs,
            settings=settings,
        )
        return trt_compiled
    except AssertionError:
        if not settings.pass_through_build_failures:
            logger.warning(
                "TRT conversion failed on the subgraph. See trace above. "
                + "Returning GraphModule forward instead.",
                exc_info=True,
            )
            return gm.forward
        else:
            logger.critical(
                "Halting compilation on build failure since "
                + "pass_through_build_failures was specified as True. "
                + "To return the default Torch implementation and avoid "
                + "halting compilation on engine build failures, "
                + "specify pass_through_build_failures=False."
            )
<<<<<<< HEAD
            raise


def _compile_module(
    gm: torch.fx.GraphModule,
    sample_inputs: Sequence[torch.Tensor],
    settings: CompilationSettings = CompilationSettings(),
) -> torch.fx.GraphModule:
    """Compile a traced FX module

    Includes: Partitioning + Conversion Phases

    Args:
        module: FX GraphModule to convert
        inputs: Inputs to the module
        settings: Compilation settings
    Returns:
        Compiled FX GraphModule
    """
    # Partition module into components that can be TRT-accelerated
    partitioned_module = partition(
        gm,
        verbose=settings.debug,
        min_block_size=settings.min_block_size,
        torch_executed_ops=settings.torch_executed_ops,
    )

    # Store TRT replicas of Torch subgraphs
    trt_modules = {}

    # Iterate over all components that can be accelerated
    # Generate the corresponding TRT Module for those
    for name, _ in partitioned_module.named_children():
        submodule = getattr(partitioned_module, name)

        # Get submodule inputs
        submodule_inputs = get_submod_inputs(
            partitioned_module, submodule, sample_inputs
        )

        # Handle long/double inputs if requested by the user
        if settings.truncate_long_and_double:
            submodule_inputs = repair_long_or_double_inputs(
                partitioned_module, submodule, submodule_inputs, name
            )
        
        # Store the input nodes for this TRT subgraph
        submodule_input_nodes = []
        submodule_node = None
        for node in partitioned_module.graph.nodes:
            if node.name == name:
                submodule_node = node
                if len(node.args) > 0:
                    for i in range(len(node.args)):
                        if node.args[i].op == "placeholder":
                            submodule_input_nodes.append(node.args[i])

        # Create TRT Module from submodule
        trt_mod = convert_module(
            submodule,
            submodule_inputs,
            settings=settings,
            name=name,
        )
        # Add the engine as input to the execute engine op node.
        import io
        engine_str = None
        with io.BytesIO() as engine_bytes:
            engine_bytes.write(trt_mod.engine.serialize())
            engine_str = engine_bytes.getvalue()
        engine_with_metadata = torch.classes.tensorrt.Engine(
                [
                    torch.ops.tensorrt.ABI_VERSION(),
                    name + "_engine" if name != "" else "tensorrt_engine",
                    Device._current_device()._to_serialized_rt_device(),
                    engine_str,
                    TorchTensorRTModule._pack_binding_names(trt_mod.input_names),
                    TorchTensorRTModule._pack_binding_names(trt_mod.output_names),
                ]
            )
        
        
        engine_torch = torch.frombuffer(engine_str, dtype=torch.uint8)
        partitioned_module.register_buffer("engine", engine_torch)
        engine_node = partitioned_module.graph.get_attr("engine")
        submodule_input_nodes.append(engine_node)
        new_node = partitioned_module.graph.create_node("call_function", torch.ops.tensorrt.execute_engine, tuple(submodule_input_nodes))
        submodule_node.replace_all_uses_with(new_node)
        # import pdb; pdb.set_trace()
        partitioned_module.graph.erase_node(submodule_node)
        # trt_modules[name] = trt_mod
        # partitioned_module.recompile()
        # import pdb; pdb.set_trace()
        # print("done")
 
    
    # Replace all FX Modules with TRT Modules
    # for name, trt_mod in trt_modules.items():
    #     setattr(partitioned_module, name, trt_mod)

    return partitioned_module
=======
            raise
>>>>>>> 91fcea49
<|MERGE_RESOLUTION|>--- conflicted
+++ resolved
@@ -8,33 +8,10 @@
 import torch._dynamo as td
 from torch._functorch.aot_autograd import aot_module_simplified, make_boxed_compiler
 from torch_tensorrt.dynamo import CompilationSettings
-<<<<<<< HEAD
-from torch_tensorrt.dynamo.lowering._decompositions import (
-    get_decompositions,
-)
-from torch_tensorrt.dynamo.lowering._pre_aot_lowering import (
-    pre_aot_substitutions,
-)
-from torch_tensorrt.dynamo.lowering._partition import (
-    partition,
-    get_submod_inputs,
-)
-from torch_tensorrt._Device import Device
-from torch_tensorrt.dynamo.utils import parse_dynamo_kwargs
-from torch_tensorrt.dynamo.conversion import (
-    convert_module,
-    repair_long_or_double_inputs,
-)
-from torch_tensorrt.dynamo.runtime import TorchTensorRTModule
-
-from torch._functorch.aot_autograd import aot_module_simplified, make_boxed_compiler
-
-=======
 from torch_tensorrt.dynamo.compile import compile_module
 from torch_tensorrt.dynamo.lowering._decompositions import get_decompositions
 from torch_tensorrt.dynamo.lowering._pre_aot_lowering import pre_aot_substitutions
 from torch_tensorrt.dynamo.utils import parse_dynamo_kwargs
->>>>>>> 91fcea49
 
 logger = logging.getLogger(__name__)
 
@@ -122,108 +99,4 @@
                 + "halting compilation on engine build failures, "
                 + "specify pass_through_build_failures=False."
             )
-<<<<<<< HEAD
-            raise
-
-
-def _compile_module(
-    gm: torch.fx.GraphModule,
-    sample_inputs: Sequence[torch.Tensor],
-    settings: CompilationSettings = CompilationSettings(),
-) -> torch.fx.GraphModule:
-    """Compile a traced FX module
-
-    Includes: Partitioning + Conversion Phases
-
-    Args:
-        module: FX GraphModule to convert
-        inputs: Inputs to the module
-        settings: Compilation settings
-    Returns:
-        Compiled FX GraphModule
-    """
-    # Partition module into components that can be TRT-accelerated
-    partitioned_module = partition(
-        gm,
-        verbose=settings.debug,
-        min_block_size=settings.min_block_size,
-        torch_executed_ops=settings.torch_executed_ops,
-    )
-
-    # Store TRT replicas of Torch subgraphs
-    trt_modules = {}
-
-    # Iterate over all components that can be accelerated
-    # Generate the corresponding TRT Module for those
-    for name, _ in partitioned_module.named_children():
-        submodule = getattr(partitioned_module, name)
-
-        # Get submodule inputs
-        submodule_inputs = get_submod_inputs(
-            partitioned_module, submodule, sample_inputs
-        )
-
-        # Handle long/double inputs if requested by the user
-        if settings.truncate_long_and_double:
-            submodule_inputs = repair_long_or_double_inputs(
-                partitioned_module, submodule, submodule_inputs, name
-            )
-        
-        # Store the input nodes for this TRT subgraph
-        submodule_input_nodes = []
-        submodule_node = None
-        for node in partitioned_module.graph.nodes:
-            if node.name == name:
-                submodule_node = node
-                if len(node.args) > 0:
-                    for i in range(len(node.args)):
-                        if node.args[i].op == "placeholder":
-                            submodule_input_nodes.append(node.args[i])
-
-        # Create TRT Module from submodule
-        trt_mod = convert_module(
-            submodule,
-            submodule_inputs,
-            settings=settings,
-            name=name,
-        )
-        # Add the engine as input to the execute engine op node.
-        import io
-        engine_str = None
-        with io.BytesIO() as engine_bytes:
-            engine_bytes.write(trt_mod.engine.serialize())
-            engine_str = engine_bytes.getvalue()
-        engine_with_metadata = torch.classes.tensorrt.Engine(
-                [
-                    torch.ops.tensorrt.ABI_VERSION(),
-                    name + "_engine" if name != "" else "tensorrt_engine",
-                    Device._current_device()._to_serialized_rt_device(),
-                    engine_str,
-                    TorchTensorRTModule._pack_binding_names(trt_mod.input_names),
-                    TorchTensorRTModule._pack_binding_names(trt_mod.output_names),
-                ]
-            )
-        
-        
-        engine_torch = torch.frombuffer(engine_str, dtype=torch.uint8)
-        partitioned_module.register_buffer("engine", engine_torch)
-        engine_node = partitioned_module.graph.get_attr("engine")
-        submodule_input_nodes.append(engine_node)
-        new_node = partitioned_module.graph.create_node("call_function", torch.ops.tensorrt.execute_engine, tuple(submodule_input_nodes))
-        submodule_node.replace_all_uses_with(new_node)
-        # import pdb; pdb.set_trace()
-        partitioned_module.graph.erase_node(submodule_node)
-        # trt_modules[name] = trt_mod
-        # partitioned_module.recompile()
-        # import pdb; pdb.set_trace()
-        # print("done")
- 
-    
-    # Replace all FX Modules with TRT Modules
-    # for name, trt_mod in trt_modules.items():
-    #     setattr(partitioned_module, name, trt_mod)
-
-    return partitioned_module
-=======
-            raise
->>>>>>> 91fcea49
+            raise