from __future__ import annotations

import logging
import unittest
from typing import Any, Callable, Sequence

import torch
import torch._dynamo as td
from torch._dynamo.utils import detect_fake_mode
from torch._functorch.aot_autograd import aot_export_joint_simple
from torch._inductor.freezing import ConstantFolder, replace_node_with_constant
from torch_tensorrt.dynamo import CompilationSettings
from torch_tensorrt.dynamo.compile import compile_module
from torch_tensorrt.dynamo.lowering._decompositions import get_decompositions
from torch_tensorrt.dynamo.lowering._pre_aot_lowering import pre_aot_substitutions
from torch_tensorrt.dynamo.utils import parse_dynamo_kwargs

logger = logging.getLogger(__name__)


@td.register_backend(name="torch_tensorrt")  # type: ignore[misc]
def torch_tensorrt_backend(
    gm: torch.fx.GraphModule, sample_inputs: Sequence[torch.Tensor], **kwargs: Any
) -> torch.nn.Module:
    # Set log level at the top of compilation (torch_tensorrt.dynamo)
<<<<<<< HEAD
    if "options" in kwargs:
        if "debug" in kwargs["options"]:
            if logger.parent:
                logger.parent.setLevel(logging.DEBUG)
=======
    if (
        (
            "options" in kwargs
            and "debug" in kwargs["options"]
            and kwargs["options"]["debug"]
        )
        or ("debug" in kwargs and kwargs["debug"])
    ) and logger.parent:
        logger.parent.setLevel(logging.DEBUG)
>>>>>>> 248073fe

    DEFAULT_BACKEND = aot_torch_tensorrt_aten_backend

    return DEFAULT_BACKEND(gm, sample_inputs, **kwargs)


@td.register_backend(name="aot_torch_tensorrt_aten")  # type: ignore[misc]
def aot_torch_tensorrt_aten_backend(
    gm: torch.fx.GraphModule, sample_inputs: Sequence[torch.Tensor], **kwargs: Any
) -> torch.nn.Module:
    settings = parse_dynamo_kwargs(kwargs)

    # Perform Pre-AOT Lowering for Module-Level Replacement
    gm = pre_aot_substitutions(gm)

    fake_mode = detect_fake_mode(sample_inputs)

    # Place backend tracing within FakeTensor context allowing nonfake Tensors
    with unittest.mock.patch.object(
        fake_mode, "allow_non_fake_inputs", True
    ), fake_mode:
        # Invoke AOTAutograd to translate operators to aten
        graph_module = aot_export_joint_simple(
            gm,
            sample_inputs,
            trace_joint=False,
            decompositions=get_decompositions(),
        )

        constant_fold(graph_module)

        return _pretraced_backend(graph_module, sample_inputs, settings)


def _pretraced_backend(
    gm: torch.fx.GraphModule,
    sample_inputs: Sequence[torch.Tensor],
    settings: CompilationSettings = CompilationSettings(),
) -> torch.fx.GraphModule | Callable[..., Any]:
    """Helper function to manage translation of traced FX module to TRT engines

    Args:
        module: FX GraphModule to convert
        inputs: Inputs to the module
        settings: Compilation settings
    Returns:
        Compiled FX GraphModule
    """
    try:
        logger.debug("Post-AOT Autograd graph:\n" + str(gm.graph))

        trt_compiled = compile_module(
            gm,
            sample_inputs,
            settings=settings,
        )
        return trt_compiled
    except AssertionError:
        if not settings.pass_through_build_failures:
            logger.warning(
                "TRT conversion failed on the subgraph. See trace above. "
                + "Returning GraphModule forward instead.",
                exc_info=True,
            )
            return gm.forward
        else:
            logger.critical(
                "Halting compilation on build failure since "
                + "pass_through_build_failures was specified as True. "
                + "To return the default Torch implementation and avoid "
                + "halting compilation on engine build failures, "
                + "specify pass_through_build_failures=False."
            )
            raise


@torch.utils._python_dispatch._disable_current_modes()  # type: ignore
def constant_fold(gm: torch.fx.GraphModule) -> Any:
    cf = ConstantFolder(gm, skip_constructors=False)
    cf.run()

    for node, constant in cf.node_replacements.items():
        replace_node_with_constant(gm, node, constant)

    erased_params = []
    for node in gm.graph.nodes:
        if node.op == "get_attr" and len(node.users) == 0:
            delattr(gm, node.target)
            erased_params.append(node)

    for node in erased_params:
        gm.graph.erase_node(node)

    gm.graph.eliminate_dead_code()
    gm.graph.lint()
    gm.recompile()<|MERGE_RESOLUTION|>--- conflicted
+++ resolved
@@ -23,12 +23,6 @@
     gm: torch.fx.GraphModule, sample_inputs: Sequence[torch.Tensor], **kwargs: Any
 ) -> torch.nn.Module:
     # Set log level at the top of compilation (torch_tensorrt.dynamo)
-<<<<<<< HEAD
-    if "options" in kwargs:
-        if "debug" in kwargs["options"]:
-            if logger.parent:
-                logger.parent.setLevel(logging.DEBUG)
-=======
     if (
         (
             "options" in kwargs
@@ -38,7 +32,6 @@
         or ("debug" in kwargs and kwargs["debug"])
     ) and logger.parent:
         logger.parent.setLevel(logging.DEBUG)
->>>>>>> 248073fe
 
     DEFAULT_BACKEND = aot_torch_tensorrt_aten_backend
 
@@ -61,6 +54,9 @@
         fake_mode, "allow_non_fake_inputs", True
     ), fake_mode:
         # Invoke AOTAutograd to translate operators to aten
+        import pdb
+
+        pdb.set_trace()
         graph_module = aot_export_joint_simple(
             gm,
             sample_inputs,
