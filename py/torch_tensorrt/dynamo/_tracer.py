from __future__ import annotations

import logging
<<<<<<< HEAD
from typing import Any, Optional, Tuple, Union
=======
from typing import Any, Tuple
>>>>>>> df03defb

import torch
from torch.export import Dim, export
from torch_tensorrt._Input import Input
from torch_tensorrt.dynamo._defaults import DEBUG, default_device
from torch_tensorrt.dynamo.utils import get_torch_inputs, set_log_level, to_torch_device

logger = logging.getLogger(__name__)


def trace(
    mod: torch.nn.Module | torch.fx.GraphModule,
    inputs: Tuple[Any, ...],
<<<<<<< HEAD
    device: Optional[Union[torch.device, str]] = DEVICE,
    debug: bool = DEBUG,
    enable_experimental_decompositions: bool = ENABLE_EXPERIMENTAL_DECOMPOSITIONS,
=======
>>>>>>> df03defb
    **kwargs: Any,
) -> torch.export.ExportedProgram:
    """Exports a ``torch.export.ExportedProgram`` from a ``torch.nn.Module`` or ``torch.fx.GraphModule`` specifically targeting being compiled with Torch-TensorRT

    Exports a ``torch.export.ExportedProgram`` from either a ``torch.nn.Module`` or torch.fx.GraphModule``. Runs specific operator decompositions geared towards
    compilation by Torch-TensorRT's dynamo frontend.

    Arguments:
        mod (torch.nn.Module | torch.fx.GraphModule): Source module to later be compiled by Torch-TensorRT's dynamo fronted
        inputs (Tuple[Any, ...]): List of specifications of input shape, dtype and memory layout for inputs to the module. This argument is required. Input Sizes can be specified as torch sizes, tuples or lists. dtypes can be specified using
            torch datatypes or torch_tensorrt datatypes and you can use either torch devices or the torch_tensorrt device type enum
            to select device type. ::

                input=[
                    torch_tensorrt.Input((1, 3, 224, 224)), # Static NCHW input shape for input #1
                    torch_tensorrt.Input(
                        min_shape=(1, 224, 224, 3),
                        opt_shape=(1, 512, 512, 3),
                        max_shape=(1, 1024, 1024, 3),
                        dtype=torch.int32
                        format=torch.channel_last
                    ), # Dynamic input shape for input #2
                    torch.randn((1, 3, 224, 244)) # Use an example tensor and let torch_tensorrt infer settings
                ]
    Keyword Arguments:
        device (Union(torch.device, dict)): Target device for TensorRT engines to run on ::

            device=torch.device("cuda:0")

        debug (bool): Enable debuggable engine
        enable_experimental_decompositions (bool): Use the full set of operator decompositions. These decompositions may not be tested but serve to make the grap easier to covert to TensorRT, potentially increasing the amount of graphs run in TensorRT.
        **kwargs: Any,
    Returns:
        torch.fx.GraphModule: Compiled FX Module, when run it will execute via TensorRT
    """

    # Set log level at the top of compilation (torch_tensorrt.dynamo)
    debug = kwargs.get("debug", DEBUG)
    if debug:
        set_log_level(logger.parent, logging.DEBUG)

    device = to_torch_device(kwargs.get("device", default_device()))
    torch_inputs = get_torch_inputs(inputs, device)
    dynamic_shapes = {}
    for input in inputs:
        if isinstance(input, Input) and input.shape_mode == Input._ShapeMode.DYNAMIC:
<<<<<<< HEAD
=======
            if not input.name:
                raise AssertionError(
                    f"Expected a name for a dynamic input with shape {input.shape} but found none"
                )
>>>>>>> df03defb
            min_shape = input.shape["min_shape"]
            opt_shape = input.shape["opt_shape"]
            max_shape = input.shape["max_shape"]
            assert len(min_shape) == len(opt_shape) == len(max_shape)
            dynamic_dims = {}
            for dim in range(len(min_shape)):
                if min_shape[dim] == opt_shape[dim] == max_shape[dim]:
                    continue
                else:
                    dynamic_dims[dim] = Dim(
                        input.name + "_" + str(dim),
                        min=min_shape[dim],
                        max=max_shape[dim],
                    )

            dynamic_shapes[input.name] = dynamic_dims

<<<<<<< HEAD
    experimental_decompositions = kwargs.get(
        "enable_experimental_decompositions", ENABLE_EXPERIMENTAL_DECOMPOSITIONS
    )

    exp_program = export(
        mod, tuple(torch_inputs), dynamic_shapes=dynamic_shapes
    ).run_decompositions(get_decompositions(experimental_decompositions))
=======
    exp_program = export(mod, tuple(torch_inputs), dynamic_shapes=dynamic_shapes)
>>>>>>> df03defb

    return exp_program<|MERGE_RESOLUTION|>--- conflicted
+++ resolved
@@ -1,11 +1,7 @@
 from __future__ import annotations
 
 import logging
-<<<<<<< HEAD
-from typing import Any, Optional, Tuple, Union
-=======
 from typing import Any, Tuple
->>>>>>> df03defb
 
 import torch
 from torch.export import Dim, export
@@ -19,12 +15,6 @@
 def trace(
     mod: torch.nn.Module | torch.fx.GraphModule,
     inputs: Tuple[Any, ...],
-<<<<<<< HEAD
-    device: Optional[Union[torch.device, str]] = DEVICE,
-    debug: bool = DEBUG,
-    enable_experimental_decompositions: bool = ENABLE_EXPERIMENTAL_DECOMPOSITIONS,
-=======
->>>>>>> df03defb
     **kwargs: Any,
 ) -> torch.export.ExportedProgram:
     """Exports a ``torch.export.ExportedProgram`` from a ``torch.nn.Module`` or ``torch.fx.GraphModule`` specifically targeting being compiled with Torch-TensorRT
@@ -71,13 +61,10 @@
     dynamic_shapes = {}
     for input in inputs:
         if isinstance(input, Input) and input.shape_mode == Input._ShapeMode.DYNAMIC:
-<<<<<<< HEAD
-=======
             if not input.name:
                 raise AssertionError(
                     f"Expected a name for a dynamic input with shape {input.shape} but found none"
                 )
->>>>>>> df03defb
             min_shape = input.shape["min_shape"]
             opt_shape = input.shape["opt_shape"]
             max_shape = input.shape["max_shape"]
@@ -95,16 +82,6 @@
 
             dynamic_shapes[input.name] = dynamic_dims
 
-<<<<<<< HEAD
-    experimental_decompositions = kwargs.get(
-        "enable_experimental_decompositions", ENABLE_EXPERIMENTAL_DECOMPOSITIONS
-    )
-
-    exp_program = export(
-        mod, tuple(torch_inputs), dynamic_shapes=dynamic_shapes
-    ).run_decompositions(get_decompositions(experimental_decompositions))
-=======
     exp_program = export(mod, tuple(torch_inputs), dynamic_shapes=dynamic_shapes)
->>>>>>> df03defb
 
     return exp_program