--- conflicted
+++ resolved
@@ -657,11 +657,7 @@
         </div>
        </div>
        <p>
-<<<<<<< HEAD
-        <img alt="6772bca323994669b3172866a009c333" src="http://developer.download.nvidia.com/compute/machine-learning/frameworks/nvidia_logo.png"/>
-=======
         <img alt="37496275773a4c5b9ff078d305f32d80" src="http://developer.download.nvidia.com/compute/machine-learning/frameworks/nvidia_logo.png"/>
->>>>>>> e4a45749
        </p>
        <h1 id="notebooks-resnet50-example--page-root">
         TRTorch Getting Started - ResNet 50
